<<<<<<< HEAD
# vecwise_engine_server

### Build and Install
Firstly download zdb_server to under same parent folder with zdb_build

    git clone git@192.168.1.105:jinhai/vecwise_engine.git

Install necessery tools

    centos7 : yum install gfortran
    ubunut : sudo apt-install install gfortran

Build third-parties

    cd [sourcecode path]/cpp/thid_party
    ./build.sh
    
Then run build.sh scripts under cpp folder:

    cd [sourcecode path]/cpp
    ./build.sh -t Debug
    ./build.sh -t Release
    
To run unittest:
    
    ./build.sh -u
    or
    ./build.sh --unittest
    
    
### Luanch server
Set config in cpp/conf/server_config.yaml
Then luanch server with config:
    vecwise_engine_server -c [sourcecode path]/cpp/conf/server_config.yaml
=======
# Compilation
##### Step 1, build the third_party library:
./third_party/build.sh

##### step2, build vecwise engine:
mkdir build && cd build && cmake .. && make -j

##### step3, get the library and server:
build/src/vecwise_engine_server is the server
build/src/libvecwise_engine.a is the static library
>>>>>>> ebb0aae4
<|MERGE_RESOLUTION|>--- conflicted
+++ resolved
@@ -1,28 +1,24 @@
-<<<<<<< HEAD
-# vecwise_engine_server
-
-### Build and Install
-Firstly download zdb_server to under same parent folder with zdb_build
-
-    git clone git@192.168.1.105:jinhai/vecwise_engine.git
-
-Install necessery tools
+### Compilation
+#### Step 1: install necessery tools
 
     centos7 : yum install gfortran
     ubunut : sudo apt-install install gfortran
 
-Build third-parties
+#### Step 2: build third-parties
 
     cd [sourcecode path]/cpp/thid_party
     ./build.sh
     
-Then run build.sh scripts under cpp folder:
+#### Step 3: build(output to cmake_build folder)
+cmake_build/src/vecwise_engine_server is the server
+
+cmake_build/src/libvecwise_engine.a is the static library
 
     cd [sourcecode path]/cpp
     ./build.sh -t Debug
     ./build.sh -t Release
     
-To run unittest:
+#### To build unittest:
     
     ./build.sh -u
     or
@@ -31,17 +27,7 @@
     
 ### Luanch server
 Set config in cpp/conf/server_config.yaml
+
 Then luanch server with config:
+    
     vecwise_engine_server -c [sourcecode path]/cpp/conf/server_config.yaml
-=======
-# Compilation
-##### Step 1, build the third_party library:
-./third_party/build.sh
-
-##### step2, build vecwise engine:
-mkdir build && cd build && cmake .. && make -j
-
-##### step3, get the library and server:
-build/src/vecwise_engine_server is the server
-build/src/libvecwise_engine.a is the static library
->>>>>>> ebb0aae4
