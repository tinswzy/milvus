# Changelog

Please mark all change in change log and use the ticket from JIRA.
# Milvus 0.6.0 (TODO)

## Bug
- \#228 - memory usage increased slowly during searching vectors
- \#246 - Exclude src/external folder from code coverage for jenkin ci
- \#248 - Reside src/external in thirdparty
- \#316 - Some files not merged after vectors added
- \#327 - Search does not use GPU when index type is FLAT
- \#340 - Test cases run failed on 0.6.0
<<<<<<< HEAD
- \#353 - Rename config.h.in to version.h.in
=======
- \#374 - sdk_simple return empty result
>>>>>>> fa4f0a07

## Feature
- \#12 - Pure CPU version for Milvus
- \#77 - Support table partition
- \#226 - Experimental shards middleware for Milvus
- \#127 - Support new Index type IVFPQ

## Improvement
- \#275 - Rename C++ SDK IndexType
- \#284 - Change C++ SDK to shared library
- \#260 - C++ SDK README
- \#314 - add Find FAISS in CMake
- \#310 - Add Q&A for 'protocol https not supported or disable in libcurl' issue
- \#322 - Add option to enable / disable prometheus
- \#358 - Add more information in build.sh and install.md

## Task

# Milvus 0.5.3 (2019-11-13)

## Bug
- \#258 - Bytes type in proto cause big-endian/little-endian problem

## Feature

## Improvement
- \#204 - improve grpc performance in search
- \#207 - Add more unittest for config set/get
- \#208 - optimize unittest to support run single test more easily
- \#284 - Change C++ SDK to shared library
- \#260 - C++ SDK README

## Task

# Milvus 0.5.2 (2019-11-07)

## Bug
- \#194 - Search faild: message="Table file doesn't exist"

## Feature

## Improvement
- \#190 - Update default config:use_blas_threshold to 1100 and server version printout to 0.5.2

## Task

# Milvus 0.5.1 (2019-11-04)

## Bug
- \#134 - JFrog cache error
- \#161 - Search IVFSQHybrid crash on gpu
- \#169 - IVF_FLAT search out of memory

## Feature
- \#90 - The server start error messages could be improved to enhance user experience
- \#104 - test_scheduler core dump
- \#115 - Using new structure for tasktable
- \#139 - New config option use_gpu_threshold
- \#146 - Add only GPU and only CPU version for IVF_SQ8 and IVF_FLAT
- \#164 - Add CPU version for building index

## Improvement
- \#64 - Improvement dump function in scheduler
- \#80 - Print version information into log during server start
- \#82 - Move easyloggingpp into "external" directory
- \#92 - Speed up CMake build process
- \#96 - Remove .a file in milvus/lib for docker-version
- \#118 - Using shared_ptr instead of weak_ptr to avoid performance loss
- \#122 - Add unique id for Job
- \#130 - Set task state MOVED after resource copy it completed
- \#149 - Improve large query optimizer pass
- \#156 - Not return error when search_resources and index_build_device set cpu
- \#159 - Change the configuration name from 'use_gpu_threshold' to 'gpu_search_threshold'
- \#168 - Improve result reduce
- \#175 - add invalid config unittest

## Task

# Milvus 0.5.0 (2019-10-21)

## Bug
- MS-568 - Fix gpuresource free error
- MS-572 - Milvus crash when get SIGINT
- MS-577 - Unittest Query randomly hung
- MS-587 - Count get wrong result after adding vectors and index built immediately
- MS-599 - Search wrong result when table created with metric_type: IP
- MS-601 - Docker logs error caused by get CPUTemperature error
- MS-605 - Server going down during searching vectors
- MS-620 - Get table row counts display wrong error code
- MS-622 - Delete vectors should be failed if date range is invalid
- MS-624 - Search vectors failed if time ranges long enough
- MS-637 - Out of memory when load too many tasks
- MS-639 - SQ8H index created failed and server hang
- MS-640 - Cache object size calculate incorrect
- MS-641 - Segment fault(signal 11) in PickToLoad
- MS-644 - Search crashed with index-type: flat
- MS-647 - grafana display average cpu-temp
- MS-652 - IVFSQH quantization double free
- MS-650 - SQ8H index create issue
- MS-653 - When config check fail, Milvus close without message
- MS-654 - Describe index timeout when building index
- MS-658 - Fix SQ8 Hybrid can't search
- MS-665 - IVF_SQ8H search crash when no GPU resource in search_resources
- \#9 - Change default gpu_cache_capacity to 4
- \#20 - C++ sdk example get grpc error
- \#23 - Add unittest to improve code coverage
- \#31 - make clang-format failed after run build.sh -l
- \#39 - Create SQ8H index hang if using github server version
- \#30 - Some troubleshoot messages in Milvus do not provide enough information
- \#48 - Config unittest failed
- \#59 - Topk result is incorrect for small dataset

## Improvement
- MS-552 - Add and change the easylogging library
- MS-553 - Refine cache code
- MS-555 - Remove old scheduler
- MS-556 - Add Job Definition in Scheduler
- MS-557 - Merge Log.h
- MS-558 - Refine status code
- MS-562 - Add JobMgr and TaskCreator in Scheduler
- MS-566 - Refactor cmake
- MS-574 - Milvus configuration refactor
- MS-578 - Make sure milvus5.0 don't crack 0.3.1 data
- MS-585 - Update namespace in scheduler
- MS-606 - Speed up result reduce
- MS-608 - Update TODO names
- MS-609 - Update task construct function
- MS-611 - Add resources validity check in ResourceMgr
- MS-619 - Add optimizer class in scheduler
- MS-626 - Refactor DataObj to support cache any type data
- MS-648 - Improve unittest
- MS-655 - Upgrade SPTAG
- \#42 - Put union of index_build_device and search resources to gpu_pool
- \#67 - Avoid linking targets multiple times in cmake

## Feature
- MS-614 - Preload table at startup
- MS-627 - Integrate new index: IVFSQHybrid
- MS-631 - IVFSQ8H Index support
- MS-636 - Add optimizer in scheduler for FAISS_IVFSQ8H

## Task
- MS-554 - Change license to Apache 2.0
- MS-561 - Add contributing guidelines, code of conduct and README docs
- MS-567 - Add NOTICE.md
- MS-569 - Complete the NOTICE.md
- MS-575 - Add Clang-format & Clang-tidy & Cpplint
- MS-586 - Remove BUILD_FAISS_WITH_MKL option
- MS-590 - Refine cmake code to support cpplint
- MS-600 - Reconstruct unittest code
- MS-602 - Remove zilliz namespace
- MS-610 - Change error code base value from hex to decimal
- MS-624 - Re-organize project directory for open-source
- MS-635 - Add compile option to support customized faiss
- MS-660 - add ubuntu_build_deps.sh
- \#18 - Add all test cases

# Milvus 0.4.0 (2019-09-12)

## Bug
- MS-119 - The problem of combining the log files
- MS-121 - The problem that user can't change the time zone
- MS-411 - Fix metric unittest linking error
- MS-412 - Fix gpu cache logical error
- MS-416 - ExecutionEngineImpl::GpuCache has not return value cause crash
- MS-417 - YAML sequence load disable cause scheduler startup failed
- MS-413 - Create index failed and server exited
- MS-427 - Describe index error after drop index
- MS-432 - Search vectors params nprobe need to check max number
- MS-431 - Search vectors params nprobe: 0/-1, expected result: raise exception
- MS-331 - Crate Table : when table exists, error code is META_FAILED(code=15) rather than ILLEGAL TABLE NAME(code=9))
- MS-430 - Search no result if index created with FLAT
- MS-443 - Create index hang again
- MS-436 - Delete vectors failed if index created with index_type: IVF_FLAT/IVF_SQ8
- MS-449 - Add vectors twice success, once with ids, the other no ids
- MS-450 - server hang after run stop_server.sh
- MS-458 - Keep building index for one file when no gpu resource
- MS-461 - Mysql meta unittest failed
- MS-462 - Run milvus server twices, should display error
- MS-463 - Search timeout
- MS-467 - mysql db test failed
- MS-470 - Drop index success, which table not created
- MS-471 - code coverage run failed
- MS-492 - Drop index failed if index have been created with index_type: FLAT
- MS-493 - Knowhere unittest crash
- MS-453 - GPU search error when nprobe set more than 1024
- MS-474 - Create index hang if use branch-0.3.1 server config
- MS-510 - unittest out of memory and crashed
- MS-507 - Dataset 10m-512, index type sq8，performance in-normal when set CPU_CACHE to 16 or 64
- MS-543 - SearchTask fail without exception
- MS-582 - grafana displays changes frequently

## Improvement
- MS-327 - Clean code for milvus
- MS-336 - Scheduler interface
- MS-344 - Add TaskTable Test
- MS-345 - Add Node Test
- MS-346 - Add some implementation of scheduler to solve compile error
- MS-348 - Add ResourceFactory Test
- MS-350 - Remove knowhere submodule
- MS-354 - Add task class and interface in scheduler
- MS-355 - Add copy interface in ExcutionEngine
- MS-357 - Add minimum schedule function
- MS-359 - Add cost test in new scheduler
- MS-361 - Add event in resource
- MS-364 - Modify tasktableitem in tasktable
- MS-365 - Use tasktableitemptr instead in event
- MS-366 - Implement TaskTable
- MS-368 - Implement cost.cpp
- MS-371 - Add TaskTableUpdatedEvent
- MS-373 - Add resource test
- MS-374 - Add action definition
- MS-375 - Add Dump implementation for Event
- MS-376 - Add loader and executor enable flag in Resource avoid diskresource execute task
- MS-377 - Improve process thread trigger in ResourceMgr, Scheduler and TaskTable
- MS-378 - Debug and Update normal_test in scheduler unittest
- MS-379 - Add Dump implementation in Resource
- MS-380 - Update resource loader and executor, work util all finished
- MS-383 - Modify condition variable usage in scheduler
- MS-384 - Add global instance of ResourceMgr and Scheduler
- MS-389 - Add clone interface in Task
- MS-390 - Update resource construct function
- MS-391 - Add PushTaskToNeighbourHasExecutor action
- MS-394 - Update scheduler unittest
- MS-400 - Add timestamp record in task state change function
- MS-402 - Add dump implementation for TaskTableItem
- MS-406 - Add table flag for meta
- MS-403 - Add GpuCacheMgr
- MS-404 - Release index after search task done avoid memory increment continues
- MS-405 - Add delete task support
- MS-407 - Reconstruct MetricsCollector
- MS-408 - Add device_id in resource construct function
- MS-409 - Using new scheduler
- MS-413 - Remove thrift dependency
- MS-410 - Add resource config comment
- MS-414 - Add TaskType in Scheduler::Task
- MS-415 - Add command tasktable to dump all tasktables
- MS-418 - Update server_config.template file, set CPU compute only default
- MS-419 - Move index_file_size from IndexParam to TableSchema
- MS-421 - Add TaskLabel in scheduler
- MS-422 - Support DeleteTask in Multi-GpuResource case
- MS-428 - Add PushTaskByDataLocality in scheduler
- MS-440 - Add DumpTaskTables in sdk
- MS-442 - Merge Knowhere
- MS-445 - Rename CopyCompleted to LoadCompleted
- MS-451 - Update server_config.template file, set GPU compute default
- MS-455 - Distribute tasks by minimal cost in scheduler
- MS-460 - Put transport speed as weight when choosing neighbour to execute task
- MS-459 - Add cache for pick function in tasktable
- MS-476 - Improve search performance
- MS-482 - Change search stream transport to unary in grpc
- MS-487 - Define metric type in CreateTable
- MS-488 - Improve code format in scheduler
- MS-495 - cmake: integrated knowhere
- MS-496 - Change the top_k limitation from 1024 to 2048
- MS-502 - Update tasktable_test in scheduler
- MS-504 - Update node_test in scheduler
- MS-505 - Install core unit test and add to coverage
- MS-508 - Update normal_test in scheduler
- MS-532 - Add grpc server unittest
- MS-511 - Update resource_test in scheduler
- MS-517 - Update resource_mgr_test in scheduler
- MS-518 - Add schedinst_test in scheduler
- MS-519 - Add event_test in scheduler
- MS-520 - Update resource_test in scheduler
- MS-524 - Add some unittest in event_test and resource_test
- MS-525 - Disable parallel reduce in SearchTask
- MS-527 - Update scheduler_test and enable it
- MS-528 - Hide some config used future
- MS-530 - Add unittest for SearchTask->Load
- MS-531 - Disable next version code
- MS-533 - Update resource_test to cover dump function
- MS-523 - Config file validation
- MS-539 - Remove old task code
- MS-546 - Add simple mode resource_config
- MS-570 - Add prometheus docker-compose file
- MS-576 - Scheduler refactor
- MS-592 - Change showtables stream transport to unary

## Feature
- MS-343 - Implement ResourceMgr
- MS-338 - NewAPI: refine code to support CreateIndex
- MS-339 - NewAPI: refine code to support DropIndex
- MS-340 - NewAPI: implement DescribeIndex

## Task
- MS-297 - disable mysql unit test

# Milvus 0.3.1 (2019-07-10)

## Bug

- MS-148 - Disable cleanup if mode is read only
- MS-149 - Fixed searching only one index file issue in distributed mode
- MS-153 - Fix c_str error when connecting to MySQL
- MS-157 - Fix changelog
- MS-190 - Use env variable to switch mem manager and fix cmake
- MS-217 - Fix SQ8 row count bug
- MS-224 - Return AlreadyExist status in MySQLMetaImpl::CreateTable if table already exists
- MS-232 - Add MySQLMetaImpl::UpdateTableFilesToIndex and set maximum_memory to default if config value = 0
- MS-233 - Remove mem manager log
- MS-230 - Change parameter name: Maximum_memory to insert_buffer_size
- MS-234 - Some case cause background merge thread stop
- MS-235 - Some test cases random fail
- MS-236 - Add MySQLMetaImpl::HasNonIndexFiles
- MS-257 - Update bzip2 download url
- MS-288 - Update compile scripts
- MS-330 - Stability test failed caused by server core dumped
- MS-347 - Build index hangs again
- MS-382 - fix MySQLMetaImpl::CleanUpFilesWithTTL unknown column bug

## Improvement
- MS-156 - Add unittest for merge result functions
- MS-152 - Delete assert in MySQLMetaImpl and change MySQLConnectionPool impl
- MS-204 - Support multi db_path
- MS-206 - Support SQ8 index type
- MS-208 - Add buildinde interface for C++ SDK
- MS-212 - Support Inner product metric type
- MS-241 - Build Faiss with MKL if using Intel CPU; else build with OpenBlas
- MS-242 - Clean up cmake and change MAKE_BUILD_ARGS to be user defined variable
- MS-245 - Improve search result transfer performance
- MS-248 - Support AddVector/SearchVector profiling
- MS-256 - Add more cache config
- MS-260 - Refine log
- MS-249 - Check machine hardware during initialize
- MS-261 - Update faiss version to 1.5.3 and add BUILD_FAISS_WITH_MKL as an option
- MS-266 - Improve topk reduce time by using multi-threads
- MS-275 - Avoid sqlite logic error excetion
- MS-278 - add IndexStatsHelper
- MS-313 - add GRPC
- MS-325 - add grpc status return for C++ sdk and modify some format
- MS-278 - Add IndexStatsHelper
- MS-312 - Set openmp thread number by config
- MS-305 - Add CPU core percent metric
- MS-310 - Add milvus CPU utilization ratio and CPU/GPU temperature metrics
- MS-324 - Show error when there is not enough gpu memory to build index
- MS-328 - Check metric type on server start
- MS-332 - Set grpc and thrift server run concurrently
- MS-352 - Add hybrid index

## Feature
- MS-180 - Add new mem manager
- MS-195 - Add nlist and use_blas_threshold conf
- MS-137 - Integrate knowhere

## Task

- MS-125 - Create 0.3.1 release branch
- MS-306 - Optimize build efficiency

# Milvus 0.3.0 (2019-06-30)

## Bug
- MS-104 - Fix unittest lcov execution error
- MS-102 - Fix build script file condition error
- MS-80 - Fix server hang issue
- MS-89 - Fix compile failed, libgpufaiss.a link missing
- MS-90 - Fix arch match incorrect on ARM
- MS-99 - Fix compilation bug
- MS-110 - Avoid huge file size

## Improvement
- MS-82 - Update server startup welcome message
- MS-83 - Update vecwise to Milvus
- MS-77 - Performance issue of post-search action
- MS-22 - Enhancement for MemVector size control
- MS-92 - Unify behavior of debug and release build
- MS-98 - Install all unit test to installation directory
- MS-115 - Change is_startup of metric_config switch from true to on
- MS-122 - Archive criteria config
- MS-124 - HasTable interface
- MS-126 - Add more error code
- MS-128 - Change default db path

## Feature

- MS-57 - Implement index load/search pipeline
- MS-56 - Add version information when server is started
- MS-64 - Different table can have different index type
- MS-52 - Return search score
- MS-66 - Support time range query
- MS-68 - Remove rocksdb from third-party
- MS-70 - cmake: remove redundant libs in src
- MS-71 - cmake: fix faiss dependency
- MS-72 - cmake: change prometheus source to git
- MS-73 - cmake: delete civetweb
- MS-65 - Implement GetTableRowCount interface
- MS-45 - Implement DeleteTable interface
- MS-75 - cmake: change faiss version to 1.5.2; add CUDA gencode
- MS-81 - fix faiss ptx issue; change cuda gencode
- MS-84 - cmake: add arrow, jemalloc and jsoncons third party; default build option OFF
- MS-85 - add NetIO metric
- MS-96 - add new query interface for specified files
- MS-97 - Add S3 SDK for MinIO Storage
- MS-105 - Add MySQL
- MS-130 - Add prometheus_test
- MS-144 - Add nprobe config
- MS-147 - Enable IVF
- MS-130 - Add prometheus_test

## Task
- MS-74 - Change README.md in cpp
- MS-88 - Add support for arm architecture

# Milvus 0.2.0 (2019-05-31)

## Bug

- MS-32 - Fix thrift error
- MS-34 - Fix prometheus-cpp thirdparty
- MS-67 - Fix license check bug
- MS-76 - Fix pipeline crash bug
- MS-100 - cmake: fix AWS build issue
- MS-101 - change AWS build type to Release

## Improvement

- MS-20 - Clean Code Part 1

## Feature

- MS-5 - Implement Auto Archive Feature
- MS-6 - Implement SDK interface part 1
- MS-16 - Implement metrics without prometheus
- MS-21 - Implement SDK interface part 2
- MS-26 - cmake. Add thirdparty packages
- MS-31 - cmake: add prometheus
- MS-33 - cmake: add -j4 to make third party packages build faster
- MS-27 - support gpu config and disable license build config in cmake
- MS-47 - Add query vps metrics
- MS-37 - Add query, cache usage, disk write speed and file data size metrics
- MS-30 - Use faiss v1.5.2
- MS-54 - cmake: Change Thrift third party URL to github.com
- MS-69 - prometheus: add all proposed metrics

## Task

- MS-1 - Add CHANGELOG.md
- MS-4 - Refactor the vecwise_engine code structure
- MS-62 - Search range to all if no date specified<|MERGE_RESOLUTION|>--- conflicted
+++ resolved
@@ -10,11 +10,8 @@
 - \#316 - Some files not merged after vectors added
 - \#327 - Search does not use GPU when index type is FLAT
 - \#340 - Test cases run failed on 0.6.0
-<<<<<<< HEAD
 - \#353 - Rename config.h.in to version.h.in
-=======
 - \#374 - sdk_simple return empty result
->>>>>>> fa4f0a07
 
 ## Feature
 - \#12 - Pure CPU version for Milvus
